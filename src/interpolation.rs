--- conflicted
+++ resolved
@@ -5,18 +5,13 @@
 
 #![allow(clippy::type_complexity)]
 
-<<<<<<< HEAD
-use crate::*;
+use crate::{
+    prelude::*, RotationEasingState, ScaleEasingState, TransformEasingSet, TranslationEasingState,
+};
 use bevy::{
     ecs::schedule::{InternedScheduleLabel, ScheduleLabel},
     prelude::*,
 };
-=======
-use crate::{
-    prelude::*, RotationEasingState, ScaleEasingState, TransformEasingSet, TranslationEasingState,
-};
-use bevy::prelude::*;
->>>>>>> bc8ba43b
 
 /// A plugin for [`Transform`] interpolation, making movement in [`FixedUpdate`] appear smooth.
 ///
@@ -88,6 +83,7 @@
 ///           interpolate_translation_all: true,
 ///           interpolate_rotation_all: true,
 ///           interpolate_scale_all: false,
+///           ..Default::default()
 ///       })
 ///       // ...
 ///       .run();
@@ -120,17 +116,10 @@
 /// By default, transform interpolation uses linear interpolation (`lerp`) for easing translation and scale,
 /// and spherical linear interpolation (`slerp`) for easing rotation.
 ///
-<<<<<<< HEAD
-/// Because good extrapolation requires velocity, it is currently not a built-in feature for `bevy_transform_interpolation`.
-/// However, it is relatively straightforward to implement your own extrapolation system on top of the [`TransformEasingPlugin`].
-/// An example of this can be found in `examples/extrapolation.rs`.
-#[derive(Debug)]
-=======
 /// If the previous and current velocities are also available, it is possible to use [Hermite interpolation]
 /// with the [`TransformHermiteEasingPlugin`] to get smoother and more accurate easing. To enable Hermite interpolation,
 /// add the [`TransformHermiteEasing`] component to the entity in addition to the core interpolation components.
-#[derive(Debug, Default)]
->>>>>>> bc8ba43b
+#[derive(Debug)]
 pub struct TransformInterpolationPlugin {
     /// If `true`, translation will be interpolated for all entities with the [`Transform`] component by default.
     ///
@@ -145,7 +134,9 @@
     /// This can be overridden for individual entities by adding the [`NoScaleEasing`] or [`NoTransformEasing`] component.
     pub interpolate_scale_all: bool,
 
+    /// The schedule which runs at the start of an executed fixed timestep, defaults to [`FixedFirst`].
     pub schedule_fixed_first: InternedScheduleLabel,
+    /// The schedule which runs at the end of an executed fixed timestep, defaults to [`FixedLast`].
     pub schedule_fixed_last: InternedScheduleLabel,
 }
 
@@ -164,15 +155,9 @@
 impl TransformInterpolationPlugin {
     /// Enables interpolation for translation, rotation, and scale for all entities with the [`Transform`] component.
     ///
-<<<<<<< HEAD
-    /// This can be overridden for individual entities by adding the [`NoTransformInterpolation`] component,
-    /// or the individual [`NoTranslationInterpolation`], [`NoRotationInterpolation`], and [`NoScaleInterpolation`] components.
-    pub fn interpolate_all() -> Self {
-=======
     /// This can be overridden for individual entities by adding the [`NoTransformEasing`] component,
     /// or the individual [`NoTranslationEasing`], [`NoRotationEasing`], and [`NoScaleEasing`] components.
-    pub const fn interpolate_all() -> Self {
->>>>>>> bc8ba43b
+    pub fn interpolate_all() -> Self {
         Self {
             interpolate_translation_all: true,
             interpolate_rotation_all: true,
