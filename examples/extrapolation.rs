--- conflicted
+++ resolved
@@ -67,14 +67,6 @@
 #[derive(QueryData)]
 struct LinVelSource;
 
-<<<<<<< HEAD
-    fn finish(&self, app: &mut App) {
-        // Add the `TransformEasingPlugin` if it hasn't been added yet.
-        // It performs the actual easing based on the start and end states set by the extrapolation.
-        if !app.is_plugin_added::<TransformEasingPlugin>() {
-            app.add_plugins(TransformEasingPlugin::default());
-        }
-=======
 impl VelocitySource for LinVelSource {
     // Components storing the previous and current velocities.
     // Note: For extrapolation, the `Previous` component is not used, so we can make it the same as `Current`.
@@ -83,7 +75,6 @@
 
     fn previous(start: &Self::Previous) -> Vec3 {
         start.0.extend(0.0)
->>>>>>> bc8ba43b
     }
 
     fn current(end: &Self::Current) -> Vec3 {
